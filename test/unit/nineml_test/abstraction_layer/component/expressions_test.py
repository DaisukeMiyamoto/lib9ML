
import unittest
from nineml.abstraction_layer import (Expression,
                                      Alias, StateAssignment, TimeDerivative)
<<<<<<< HEAD
from nineml.abstraction_layer.expressions import (
    ExpressionWithSimpleLHS, Constant, RandomVariable, RandomDistribution)
from nineml.exceptions import NineMLMathParseError
from nineml.abstraction_layer.units import coulomb,  S_per_cm2
=======
from nineml.abstraction_layer.expressions import (ExpressionWithSimpleLHS,
                                                  Piecewise, Piece, Otherwise)
from nineml.exceptions import NineMLMathParseError
from nineml.abstraction_layer.units import mV
>>>>>>> ef10aedd
from nineml.abstraction_layer.componentclass.utils.xml import (
    ComponentClassXMLWriter as XMLWriter, ComponentClassXMLLoader as XMLLoader)
from nineml import Document


class Expression_test(unittest.TestCase):

    def test_Valid(self):
        # rhs, expt_vars, expt_funcs, result, values
        valid_rhses = [
            (('a'),                ('a'),                (), 5,            {'a': 5}, ),
            (('b'),                ('b'),                (), 7,            {'b': 7}, ),
            (('a+b'),              ('a', 'b'),
             (), 13,           {'a': 12, 'b': 1}),
            (('1./(alpha+2*beta)'),  ('alpha', 'beta'),
             (), 0.2,          {'alpha': 1, 'beta': 2}),
            (('pi'),                (),                  (), 3.14159265,   {}),
        ]

        for rhs, exp_var, exp_func, exp_res, params in valid_rhses:
            e = Expression(rhs)
            self.assertEquals(set(e.rhs_names), set(exp_var))
            self.assertEquals(set(e.rhs_funcs), set(exp_func))
            self.assertAlmostEqual(e.rhs_as_python_func()(**params), exp_res, places=4)

        import numpy
        expr_vars = [["-A/tau_r", ("A", "tau_r"), ()],
                    ["V*V", ("V",), ()],
                    ["a*(b*V - U)", ("U", "V", "b", "a"), ()],
                    [" 0.04*V*V + 5.0*V + 1. + 140.0 - U + Isyn", ("V", "U", "Isyn"), ()],
                    ["c", ("c"), ()],
                    ["1", (), ()],
                    ["atan2(sin(x),cos(y))", ("x", "y"), ("atan2", "sin", "cos")],
                    ["1.*V", ("V"), ()],
                    ["1.0", (), ()],
                    [".1", (), ()],
                    ["1/(1 + mg_conc*eta*exp(-1*gamma*V))", (
                        "mg_conc", "eta", "gamma", "V"), ('exp',)],
                    ["1 / ( 1 + mg_conc * eta *  exp( -1 * gamma*V))",
                     ("mg_conc", "eta", "gamma", "V"), ('exp',)],
                    ["1 / ( 1 + mg_conc * sin(0.5) *  exp ( -1 * gamma*V))",
                     ("mg_conc", "gamma", "V"), ('exp', "sin")],
                    [".1 / ( 1.0 + mg_conc * sin(V) *  exp ( -1.0 * gamma*V))",
                     ("mg_conc", "gamma", "V"), ('exp', "sin")],
                    ["sin(w)", ("w"), ("sin",)]]

        namespace = {
            "A": 10.0,
            "tau_r": 11.0,
            "V": -70.0,
            "a": 1.2,
            "b": 3.0,
            "U": -80.0,
            "Isyn": 2.0,
            "c": 10.0,
            "mg_conc": 1.0,
            "eta": 2.0,
            "gamma": -20.0,
            "x": 1.0,
            "y": 1.0,
            "w": numpy.arange(10)
        }

        return_values = [-0.909090909091, 4900.0, -156.0, 69.0, 10.0, 1,
                         1.0, -70.0, 1.0, 0.1, 1.0, 1.0, 1.0, 0.1, numpy.sin(namespace['w'])]

        for i, (expr, expt_vars, expt_funcs) in enumerate(expr_vars):
            c = Expression(expr)
            self.assertEqual(set(c.rhs_names), set(expt_vars))
            self.assertEqual(set(c.rhs_funcs), set(expt_funcs))

            python_func = c.rhs_as_python_func(namespace=namespace)
            param_dict = dict([(v, namespace[v]) for v in expt_vars])

            v = return_values[i] - python_func(**param_dict)
            self.assertAlmostEqual(numpy.dot(v, v), 0)

    def test_rhs_name_transform_inplace(self):
        # Signature: name(self, name_map)
                # Replace atoms on the RHS with values in the name_map

        e = Expression("V/(1 + mg_conc*eta*exp(-1*gamma*V*V)) * sin(V)")
        e.rhs_name_transform_inplace({'V': 'VNEW'})
        self.assertEquals(e.rhs, "VNEW/(1 + mg_conc*eta*exp(-1*gamma*VNEW*VNEW)) * sin(VNEW)")

        # Don't Change builtin function names:
        e.rhs_name_transform_inplace({'sin': 'SIN'})
        self.assertEquals(e.rhs, "VNEW/(1 + mg_conc*eta*exp(-1*gamma*VNEW*VNEW)) * sin(VNEW)")
        e.rhs_name_transform_inplace({'exp': 'EXP'})
        self.assertEquals(e.rhs, "VNEW/(1 + mg_conc*eta*exp(-1*gamma*VNEW*VNEW)) * sin(VNEW)")

        # Check the attributes:
        self.assertEquals(set(e.rhs_atoms), set(
            ['VNEW', 'mg_conc', 'eta', 'gamma', 'exp', 'sin']))
        self.assertEquals(set(e.rhs_funcs), set(['exp', 'sin']))

    def test_rhs_atoms_in_namespace(self):
        e = Expression("random.randn() + random.randn() + random.randint() / sin(t)")
        self.assertEquals(
            set(e.rhs_atoms),
            set(['t', 'random.randn', 'random.randint', 'sin'])
        )

        self.assertEquals(
            set(e.rhs_atoms_in_namespace('random')),
            set(['randn', 'randint'])
        )

    def test_escape_of_carets(self):
        try:
            expr = Expression("a^2")  # @UnusedVariable
            expr = Expression("(a - 2)^2")  # @UnusedVariable
            expr = Expression("(a - (a^2 - 2))^2")  # @UnusedVariable
            expr = Expression("a^(a - 2)")  # @UnusedVariable
        except NineMLMathParseError as e:
            self.fail("Carets (signifying exponents) were not escaped properly"
                      " in expression: {}".format(e))
        self.assertTrue(True)

# Testing Skeleton for class: ExpressionWithLHS
#
# class ExpressionWithLHS_test(unittest.TestCase):
#
#
#    def test_atoms(self):
# Signature: name
# No Docstring
# from nineml.abstraction_layer.component.expressions import ExpressionWithLHS
#        warnings.warn('Tests not implemented')
# raise NotImplementedError()
#
#    def test_lhs_name_transform_inplace(self):
# Signature: name(self, name_map)
# No Docstring
# from nineml.abstraction_layer.component.expressions import ExpressionWithLHS
#        warnings.warn('Tests not implemented')
# raise NotImplementedError()
#
#    def test_name_transform_inplace(self):
# Signature: name(self, name_map)
# No Docstring
# from nineml.abstraction_layer.component.expressions import ExpressionWithLHS
#        warnings.warn('Tests not implemented')
# raise NotImplementedError()
#
#
#    def test_lhs_atoms(self):
#        warnings.warn('Tests not implemented')


class TestVisitor(object):

    def visit(self, obj, **kwargs):
        return obj.accept_visitor(self, **kwargs)


# Testing Skeleton for class: ExpressionWithSimpleLHS
class ExpressionWithSimpleLHS_test(unittest.TestCase):

    def test_lhs(self):

        e = ExpressionWithSimpleLHS('a', 't+t+3 + sin(t*pi) +q')

        self.assertEqual(list(e.lhs), ['a'])
        self.assertEqual(list(e.lhs_atoms), ['a'])
        self.assertEqual(sorted(list(e.rhs_atoms)), sorted(['t', 'sin', 'q']))
        self.assertEqual(sorted(list(e.atoms)), sorted(['a', 't', 'sin', 'q']))

        # RHS transform not affecting LHS:
        e.rhs_name_transform_inplace({'a': 'b'})
        self.assertEqual(sorted(list(e.atoms)), sorted(['a', 't', 'sin', 'q']))

        # LHS transform not affecting RHS:
        e.lhs_name_transform_inplace({'t': 'T'})
        self.assertEqual(sorted(list(e.atoms)), sorted(['a', 't', 'sin', 'q']))

        # name_transform affecting LHS & RHS:
        e.name_transform_inplace({'t': 'T'})
        self.assertEqual(sorted(list(e.atoms)), sorted(['a', 'T', 'sin', 'q']))
        self.assertEqual(sorted(list(e.rhs_atoms)), sorted(['T', 'sin', 'q']))
        self.assertEqual(sorted(list(e.lhs_atoms)), sorted(['a']))

        e.name_transform_inplace({'a': 'A'})
        self.assertEqual(sorted(list(e.atoms)), sorted(['A', 'T', 'sin', 'q']))
        self.assertEqual(sorted(list(e.rhs_atoms)), sorted(['T', 'sin', 'q']))
        self.assertEqual(sorted(list(e.lhs_atoms)), sorted(['A']))


class Alias_test(unittest.TestCase):

    def test_accept_visitor(self):
        # Signature: name(self, visitor, **kwargs)
                # |VISITATION|

        class AliasTestVisitor(TestVisitor):
            def visit_alias(self, component, **kwargs):
                return kwargs

        c = Alias(lhs='V', rhs='0')
        v = AliasTestVisitor()

        self.assertEqual(
            v.visit(c, kwarg1='Hello', kwarg2='Hello2'),
            {'kwarg1': 'Hello', 'kwarg2': 'Hello2'}
        )


class StateAssignment_test(unittest.TestCase):

    def test_accept_visitor(self):
        # Signature: name(self, visitor, **kwargs)
                # |VISITATION|

        class StateAssignmentTestVisitor(TestVisitor):

            def visit_assignment(self, component, **kwargs):
                return kwargs

        c = StateAssignment(lhs='V', rhs='0')
        v = StateAssignmentTestVisitor()

        self.assertEqual(
            v.visit(c, kwarg1='Hello', kwarg2='Hello2'),
            {'kwarg1': 'Hello', 'kwarg2': 'Hello2'}
        )


# Testing Skeleton for class: TimeDerivative
class TimeDerivative_test(unittest.TestCase):

    def test_accept_visitor(self):
        # Signature: name(self, visitor, **kwargs)
                # |VISITATION|

        class TimeDerivativeTestVisitor(TestVisitor):

            def visit_timederivative(self, component, **kwargs):
                return kwargs

        c = TimeDerivative(dependent_variable='V', rhs='0')
        v = TimeDerivativeTestVisitor()

        self.assertEqual(
            v.visit(c, kwarg1='Hello', kwarg2='Hello2'),
            {'kwarg1': 'Hello', 'kwarg2': 'Hello2'}
        )

    def test_atoms(self):
        td = TimeDerivative(dependent_variable='X', rhs=' y*f - sin(q*q) + 4*a*exp(Y)')
        self.assertEquals(sorted(td.atoms), sorted(
            ['X', 'y', 'f', 'sin', 'exp', 'q', 'a', 'Y', 't']))
        self.assertEquals(sorted(td.lhs_atoms), sorted(['X', 't']))
        self.assertEquals(sorted(td.rhs_atoms), sorted(['y', 'f', 'sin', 'exp', 'q', 'a', 'Y']))

#   def test_dependent_variable(self):
    def test_independent_variable(self):
        td = TimeDerivative(dependent_variable='X', rhs=' y*f - sin(q*q) + 4*a*exp(Y)')
        self.assertEquals(td.independent_variable, 't')
        self.assertEquals(td.dependent_variable, 'X')

        # Check substitutions to the LHS:
        td.lhs_name_transform_inplace({'X': 'x'})
        self.assertEquals(td.dependent_variable, 'x')

        # Since this is always time, we should not be changing the
        # independent_variable (dt)
        td.lhs_name_transform_inplace({'t': 'T'})
        self.assertEquals(td.independent_variable, 'T')

        # Aand change them again using 'name_transform_inplace'
        # Check substitutions to the LHS:
        td.name_transform_inplace({'x': 'X1'})
        self.assertEquals(td.dependent_variable, 'X1')

        # Since this is always time, we should not be changing the
        # independent_variable (dt)
        td.lhs_name_transform_inplace({'T': 'time'})
        self.assertEquals(td.independent_variable, 'time')


<<<<<<< HEAD
class RandomVariable_test(unittest.TestCase):

    def setUp(self):
        self.rv = RandomVariable(
            name="synaptic_noise", units=S_per_cm2,
            distribution=RandomDistribution(
                'Normal', {'mean': 0.0, 'variance': 0.01}, validate=False))
=======
class Piecewise_test(unittest.TestCase):

    def setUp(self):
        self.pw = Piecewise(name="saturated_v",
                            pieces=[Piece('v ^ 2 + c', 'v < 10'),
                                    Piece('-k * v ^ 2 + c', 'v < 0')],
                            otherwise=Otherwise('100 + c'))
>>>>>>> ef10aedd

    def test_accept_visitor(self):
        # Signature: name(self, visitor, **kwargs)
                # |VISITATION|

<<<<<<< HEAD
        class RandomVariableTestVisitor(TestVisitor):

            def visit_randomvariable(self, component, **kwargs):  # @UnusedVariable @IgnorePep8
                return kwargs

        v = RandomVariableTestVisitor()
        self.assertEqual(
            v.visit(self.rv, kwarg1='Hello', kwarg2='Hello2'),
            {'kwarg1': 'Hello', 'kwarg2': 'Hello2'}
        )

    def test_xml_roundtrip(self):
        writer = XMLWriter()
        xml = self.rv.accept_visitor(writer)
        loader = XMLLoader(Document(S_per_cm2))
        rv = loader.load_randomvariable(xml)
        self.assertEqual(rv, self.rv, "Random variable failed xml roundtrip")        


class Constant_test(unittest.TestCase):

    def setUp(self):
        self.c = Constant(name="faraday", value=96485.3365, units=coulomb)

    def test_accept_visitor(self):
        # Signature: name(self, visitor, **kwargs)
                # |VISITATION|

        class ConstantTestVisitor(TestVisitor):

            def visit_constant(self, component, **kwargs):  # @UnusedVariable @IgnorePep8
                return kwargs

        v = ConstantTestVisitor()
        self.assertEqual(
            v.visit(self.c, kwarg1='Hello', kwarg2='Hello2'),
            {'kwarg1': 'Hello', 'kwarg2': 'Hello2'}
        )

    def test_xml_roundtrip(self):
        writer = XMLWriter()
        xml = self.c.accept_visitor(writer)
        loader = XMLLoader(Document(coulomb))
        c = loader.load_constant(xml)
        self.assertEqual(c, self.c, "Constant failed xml roundtrip")
=======
        class PiecewiseTestVisitor(TestVisitor):

            def visit_piecewise(self, component, **kwargs):  # @UnusedVariable @IgnorePep8
                return kwargs

        v = PiecewiseTestVisitor()
        self.assertEqual(
            v.visit(self.pw, kwarg1='Hello', kwarg2='Hello2'),
            {'kwarg1': 'Hello', 'kwarg2': 'Hello2'}
        )

    def test_atoms(self):
        self.assertEquals(sorted(self.pw.rhs_atoms), sorted(['c', 'k', 'v',
                                                             'pow']))

    def test_xml_roundtrip(self):
        writer = XMLWriter()
        xml = self.pw.accept_visitor(writer)
        loader = XMLLoader(Document(mV))
        pw = loader.load_piecewise(xml)
        self.assertEqual(pw, self.pw, "Piecewise failed xml roundtrip")
>>>>>>> ef10aedd
<|MERGE_RESOLUTION|>--- conflicted
+++ resolved
@@ -2,17 +2,11 @@
 import unittest
 from nineml.abstraction_layer import (Expression,
                                       Alias, StateAssignment, TimeDerivative)
-<<<<<<< HEAD
 from nineml.abstraction_layer.expressions import (
-    ExpressionWithSimpleLHS, Constant, RandomVariable, RandomDistribution)
+    ExpressionWithSimpleLHS, Constant, RandomVariable, RandomDistribution,
+    Piecewise, Piece, Otherwise)
 from nineml.exceptions import NineMLMathParseError
-from nineml.abstraction_layer.units import coulomb,  S_per_cm2
-=======
-from nineml.abstraction_layer.expressions import (ExpressionWithSimpleLHS,
-                                                  Piecewise, Piece, Otherwise)
-from nineml.exceptions import NineMLMathParseError
-from nineml.abstraction_layer.units import mV
->>>>>>> ef10aedd
+from nineml.abstraction_layer.units import coulomb,  S_per_cm2, mV
 from nineml.abstraction_layer.componentclass.utils.xml import (
     ComponentClassXMLWriter as XMLWriter, ComponentClassXMLLoader as XMLLoader)
 from nineml import Document
@@ -293,7 +287,6 @@
         self.assertEquals(td.independent_variable, 'time')
 
 
-<<<<<<< HEAD
 class RandomVariable_test(unittest.TestCase):
 
     def setUp(self):
@@ -301,21 +294,11 @@
             name="synaptic_noise", units=S_per_cm2,
             distribution=RandomDistribution(
                 'Normal', {'mean': 0.0, 'variance': 0.01}, validate=False))
-=======
-class Piecewise_test(unittest.TestCase):
-
-    def setUp(self):
-        self.pw = Piecewise(name="saturated_v",
-                            pieces=[Piece('v ^ 2 + c', 'v < 10'),
-                                    Piece('-k * v ^ 2 + c', 'v < 0')],
-                            otherwise=Otherwise('100 + c'))
->>>>>>> ef10aedd
-
-    def test_accept_visitor(self):
-        # Signature: name(self, visitor, **kwargs)
-                # |VISITATION|
-
-<<<<<<< HEAD
+
+    def test_accept_visitor(self):
+        # Signature: name(self, visitor, **kwargs)
+                # |VISITATION|
+
         class RandomVariableTestVisitor(TestVisitor):
 
             def visit_randomvariable(self, component, **kwargs):  # @UnusedVariable @IgnorePep8
@@ -361,7 +344,20 @@
         loader = XMLLoader(Document(coulomb))
         c = loader.load_constant(xml)
         self.assertEqual(c, self.c, "Constant failed xml roundtrip")
-=======
+
+
+class Piecewise_test(unittest.TestCase):
+
+    def setUp(self):
+        self.pw = Piecewise(name="saturated_v",
+                            pieces=[Piece('v ^ 2 + c', 'v < 10'),
+                                    Piece('-k * v ^ 2 + c', 'v < 0')],
+                            otherwise=Otherwise('100 + c'))
+
+    def test_accept_visitor(self):
+        # Signature: name(self, visitor, **kwargs)
+                # |VISITATION|
+
         class PiecewiseTestVisitor(TestVisitor):
 
             def visit_piecewise(self, component, **kwargs):  # @UnusedVariable @IgnorePep8
@@ -382,5 +378,4 @@
         xml = self.pw.accept_visitor(writer)
         loader = XMLLoader(Document(mV))
         pw = loader.load_piecewise(xml)
-        self.assertEqual(pw, self.pw, "Piecewise failed xml roundtrip")
->>>>>>> ef10aedd
+        self.assertEqual(pw, self.pw, "Piecewise failed xml roundtrip")        