--- conflicted
+++ resolved
@@ -167,31 +167,17 @@
         )
 
         c1 = ComponentClass(name='C1', aliases=['A:=3'])
-<<<<<<< HEAD
-        self.assertEqual(c1.aliases_map['A'].rhs_as_python_func(), 3)
-        self.assertEqual(len(c1.aliases_map), 1)
+        self.assertEqual(c1.alias('A').rhs_as_python_func(), 3)
+        self.assertEqual(len(c1._main_block.aliases), 1)
 
         c2 = ComponentClass(name='C1', aliases=['A:=3', 'B:=5'])
-        self.assertEqual(c2.aliases_map['A'].rhs_as_python_func(), 3)
-        self.assertEqual(c2.aliases_map['B'].rhs_as_python_func(), 5)
-        self.assertEqual(len(c2.aliases_map), 2)
+        self.assertEqual(c2.alias('A').rhs_as_python_func(), 3)
+        self.assertEqual(c2.alias('B').rhs_as_python_func(), 5)
+        self.assertEqual(len(c2._main_block.aliases), 2)
 
         c3 = ComponentClass(name='C1', dynamicsblock=DynamicsBlock(aliases=['C:=13', 'Z:=15']))
-        self.assertEqual(c3.aliases_map['C'].rhs_as_python_func(), 13)
-        self.assertEqual(c3.aliases_map['Z'].rhs_as_python_func(), 15)
-=======
-        self.assertEqual(c1.alias('A').rhs_as_python_func()(), 3)
-        self.assertEqual(len(c1._main_block.aliases), 1)
-
-        c2 = ComponentClass(name='C1', aliases=['A:=3', 'B:=5'])
-        self.assertEqual(c2.alias('A').rhs_as_python_func()(), 3)
-        self.assertEqual(c2.alias('B').rhs_as_python_func()(), 5)
-        self.assertEqual(len(c2._main_block.aliases), 2)
-
-        c3 = ComponentClass(name='C1', dynamicsblock=DynamicsBlock(aliases=['C:=13', 'Z:=15']))
-        self.assertEqual(c3.alias('C').rhs_as_python_func()(), 13)
-        self.assertEqual(c3.alias('Z').rhs_as_python_func()(), 15)
->>>>>>> 41dbb751
+        self.assertEqual(c3.alias('C').rhs_as_python_func(), 13)
+        self.assertEqual(c3.alias('Z').rhs_as_python_func(), 15)
 
         self.assertEqual(len(c3._main_block.aliases), 2)
 
@@ -290,25 +276,14 @@
 
         # Check the aliases:
         # ====================== #
-<<<<<<< HEAD
-        c2 = ComponentClass(name='C1', aliases=['A:=1.0+2.0', 'B:=5.0*A', 'C:=B+2.0'])
-        self.assertEqual(c2.aliases_map['A'].rhs_as_python_func(), 3)
+        c2 = ComponentClass(name='C1', aliases=['A:=1+2', 'B:=5*A', 'C:=B+2'])
+        self.assertEqual(c2.alias('A').rhs_as_python_func(), 3)
 
         # This should assert, because its not yet back-subbed
-        c2.backsub_all()
-        self.assertEqual(c2.aliases_map['B'].rhs_as_python_func(), 15)
+        c2.backsub_all()        
+        self.assertEqual(c2.alias('B').rhs_as_python_func(), 15)
         # Check the ordering:
-        self.assertEqual(c2.aliases_map['C'].rhs_as_python_func(), ((5 * (3)) + 2))
-=======
-        c2 = ComponentClass(name='C1', aliases=['A:=1+2', 'B:=5*A', 'C:=B+2'])
-        self.assertEqual(c2.alias('A').rhs_as_python_func()(), 3)
-
-        # This should assert, because its not yet back-subbed
-        c2.backsub_all()
-        self.assertEqual(c2.alias('B').rhs_as_python_func()(), 15)
-        # Check the ordering:
-        self.assertEqual(c2.alias('C').rhs_as_python_func()(), ((5 * (3)) + 2))
->>>>>>> 41dbb751
+        self.assertEqual(c2.alias('C').rhs_as_python_func(), ((5 * (3)) + 2))
         # ====================== #
 
         # Check the equations:
