--- conflicted
+++ resolved
@@ -82,10 +82,6 @@
         a2 = [(a.lhs, a.rhs) for a in d2.aliases]
         assert_equal_list(a1, a2)
 
-<<<<<<< HEAD
         # Check Constants:
         assert_equal_list(comp1.constants, comp2.constants)
-=======
-        # Check RandomVariables:
-        assert_equal_list(comp1.randomvariables, comp2.randomvariables)
->>>>>>> f51b8ac7
+        assert_equal_list(comp1.randomvariables, comp2.randomvariables)