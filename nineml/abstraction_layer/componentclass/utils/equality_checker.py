--- conflicted
+++ resolved
@@ -82,11 +82,7 @@
         a2 = [(a.lhs, a.rhs) for a in d2.aliases]
         assert_equal_list(a1, a2)
 
-<<<<<<< HEAD
-        # Check Constants:
+        # Check Constants, RandomVariables and Piecewises:
         assert_equal_list(comp1.constants, comp2.constants)
         assert_equal_list(comp1.randomvariables, comp2.randomvariables)
-=======
-        # Check Piecewises:
-        assert_equal_list(comp1.piecewises, comp2.piecewises)
->>>>>>> ef10aedd
+        assert_equal_list(comp1.piecewises, comp2.piecewises)