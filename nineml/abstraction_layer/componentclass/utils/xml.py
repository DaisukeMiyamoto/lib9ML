"""
docstring needed

:copyright: Copyright 2010-2013 by the Python lib9ML team, see AUTHORS.
:license: BSD-3, see LICENSE for details.
"""
import os
from urllib2 import urlopen
from lxml import etree
from itertools import chain
from nineml.xmlns import E
from . import ComponentVisitor
<<<<<<< HEAD
from ...expressions import Alias, Constant, RandomVariable, RandomDistribution
=======
from ...expressions import Alias, Piecewise, Piece, Condition, Otherwise
>>>>>>> ef10aedd
from nineml.abstraction_layer.componentclass.base import Parameter
from nineml.annotations import annotate_xml, read_annotations
from nineml.utils import expect_single, filter_expect_single
from nineml.xmlns import NINEML, MATHML, nineml_namespace
from nineml.exceptions import NineMLRuntimeError


class ComponentClassXMLLoader(object):

    """This class is used by XMLReader internally.

    This class loads a NineML XML tree, and stores
    the components in ``components``. It o records which file each XML node
    was loaded in from, and stores this in ``component_srcs``.

    """

    class_types = ('Dynamics', 'RandomDistribution', 'ConnectionRule')

    def __init__(self, document=None):
        if document is None:
            document = Document()
        self.document = document

    def load_connectports(self, element):
        return element.get('source'), element.get('sink')

    @read_annotations
    def load_parameter(self, element):
        return Parameter(name=element.get('name'),
                         dimension=self.document[element.get('dimension')])

    @read_annotations
    def load_alias(self, element):
        name = element.get("name")
        rhs = self.load_single_internmaths_block(element)
        return Alias(lhs=name, rhs=rhs)

    @read_annotations
<<<<<<< HEAD
    def load_constant(self, element):
        return Constant(name=element.get('name'),
                        value=float(element.text),
                        units=self.document[element.get('units')])

    @read_annotations
    def load_randomvariable(self, element):
        # RandomDistributions are defined in Uncertml (http://uncertml.org)
        # so have their own reader/writing functions.
        return RandomVariable(
            name=element.get('name'),
            distribution=RandomDistribution.from_xml(
                expect_single(element.getchildren()), self.document),
            units=self.document[element.get('units')])
=======
    def load_piece(self, element):
        expr = self.load_single_internmaths_block(element,
                                                  checkOnlyBlock=False)
        condition = self.load_condition(
            expect_single(element.findall(NINEML + Condition.element_name)))
        return Piece(expr, condition)

    @read_annotations
    def load_otherwise(self, element):
        return Otherwise(self.load_single_internmaths_block(element))

    @read_annotations
    def load_condition(self, element):
        return Condition(self.load_single_internmaths_block(element))

    @read_annotations
    def load_piecewise(self, element):
        blocks = (Piece.element_name, Otherwise.element_name)
        subnodes = self._load_blocks(element, blocks=blocks)
        return Piecewise(name=element.get('name'),
                         pieces=subnodes[Piece.element_name],
                         otherwise=expect_single(
                             subnodes[Otherwise.element_name]))
>>>>>>> ef10aedd

    def load_single_internmaths_block(self, element, checkOnlyBlock=True):
        if checkOnlyBlock:
            elements = list(element.iterchildren(tag=etree.Element))
            if len(elements) != 1:
                raise NineMLRuntimeError(
                    "Unexpected tags found '{}'"
                    .format("', '".join(e.tag for e in elements)))
        assert (len(element.findall(MATHML + "MathML")) +
                len(element.findall(NINEML + "MathInline"))) == 1
        if element.find(NINEML + "MathInline") is not None:
            mblock = expect_single(
                element.findall(NINEML + 'MathInline')).text.strip()
        elif element.find(MATHML + "MathML") is not None:
            mblock = self.load_mathml(
                expect_single(element.find(MATHML + "MathML")))
        return mblock

    def load_mathml(self, mathml):
        raise NotImplementedError

    def _load_blocks(self, element, blocks):
        """
        Creates a dictionary that maps class-types to instantiated objects
        """
        # Initialise loaded objects with empty lists
        loaded_objects = dict((block, []) for block in blocks)

        for t in element.iterchildren(tag=etree.Element):
            # Strip namespace
            tag = t.tag[len(NINEML):] if t.tag.startswith(NINEML) else t.tag
            if tag not in blocks:
                err = "Unexpected block tag: %s " % tag
                err += '\n Expected: %s' % ','.join(blocks)
                raise NineMLRuntimeError(err)
            loaded_objects[tag].append(self._get_loader(tag)(self, t))
        return loaded_objects

    def _get_loader(self, tag):
        # Try class specific loaders (better to ask for forgiveness philosophy)
        try:
            loader = self.tag_to_loader[tag]
        except KeyError:
            # Otherwise try base class loaders for generic elements
            try:
                loader = ComponentClassXMLLoader.tag_to_loader[tag]
            except KeyError:
                assert False, "Did not finder loader for '{}' tag".format(tag)
        return loader

    @classmethod
    def read_class_type(cls, element):
        """
        Returns the name of the tag that defines the type of the ComponentClass
        """
        assert element.tag == NINEML + 'ComponentClass', \
            "Not a component class ('{}')".format(element.tag)
        class_type = expect_single(chain(*(element.findall(NINEML + t)
                                           for t in cls.class_types))).tag
        if class_type.startswith(NINEML):
            class_type = class_type[len(NINEML):]
        # TGC 1/15 Temporary fix until name is reverted (pending approval)
        if class_type == "RandomDistribution":
            class_type = "Distribution"
        return class_type

    tag_to_loader = {
        "Parameter": load_parameter,
        "Alias": load_alias,
<<<<<<< HEAD
        "Constant": load_constant,
        "RandomVariable": load_randomvariable
=======
        "Piecewise": load_piecewise,
        "Piece": load_piece,
        "Otherwise": load_otherwise,
        "Condition": load_condition
>>>>>>> ef10aedd
    }


class ComponentClassXMLWriter(ComponentVisitor):

    @annotate_xml
    def visit_parameter(self, parameter):
        return E(Parameter.element_name,
                 name=parameter.name,
                 dimension=parameter.dimension.name)

    @annotate_xml
    def visit_alias(self, alias):
        return E(Alias.element_name,
                 E("MathInline", alias.rhs),
                 name=alias.lhs)

    @annotate_xml
    def visit_piecewise(self, piecewise):
        pieces = [piece.accept_visitor(self) for piece in piecewise.pieces]
        pieces.append(piecewise.otherwise.accept_visitor(self))
        return E(Piecewise.element_name,
                 *pieces,
                 name=piecewise.name)

    @annotate_xml
    def visit_piece(self, piece):
        return E(Piece.element_name,
                 E('MathInline', piece.rhs),
                 piece.condition.accept_visitor(self))

    @annotate_xml
    def visit_condition(self, piece):
        return E(Condition.element_name,
                 E('MathInline', piece.rhs))

    @annotate_xml
    def visit_otherwise(self, piece):
        return E(Otherwise.element_name,
                 E('MathInline', piece.rhs))

    @annotate_xml
    def visit_constant(self, constant):
        return E('Constant', str(constant.value),
                 name=constant.name,
                 units=constant.units.name)

    @annotate_xml
    def visit_randomvariable(self, randomvariable):
        return E('RandomVariable',
                 randomvariable.distribution.to_xml(),
                 name=randomvariable.name,
                 units=randomvariable.units.name)


class ComponentClassXMLReader(object):

    """A class that can read |COMPONENTCLASS| objects from a NineML XML file.
    """
    loader = ComponentClassXMLLoader

    @classmethod
    def _load_include(cls, include_element, basedir, xml_node_filename_map):
        """Help function for replacing <Include> nodes.

        We replace the include node with the tree referenced
        by that filename. To do this, we load the file referenced,
        get  the elements in the root node, and copy them over to the place
        in the origintree where the originnode was. It is important that
        we preserve the order. Finy, we remove the <Include> element node.

        """

        filename = include_element.get('file')

        # Load the new XML
        included_xml = cls._load_nested_xml(
            filename=os.path.join(basedir, filename),
            xml_node_filename_map=xml_node_filename_map)

        # Insert it into the parent node:
        index_of_node = include_element.getparent().index(include_element)
        for i, newchild in enumerate(included_xml.getchildren()):
            include_element.getparent().insert(i + index_of_node, newchild)

        include_element.getparent().remove(include_element)

    @classmethod
    def _load_nested_xml(cls, filename, xml_node_filename_map):
        """ Load the XML, including   referenced Include files .

        We o populate a dictionary, ``xml_node_filename_map`` which maps each
        node to the name of the filename that it was originy in, so that when
        we load in single components from a file, which are hierachically and
        contain references to other components, we can find the components that
        were in the file specified.

        """

        if filename[:5] == "https":  # lxml only supports http and ftp
            doc = etree.parse(urlopen(filename))
        else:
            doc = etree.parse(filename)
        # Store the source filenames of  the nodes:
        for node in doc.getroot().getiterator():
            xml_node_filename_map[node] = filename

        root = doc.getroot()
        if root.nsmap[None] != nineml_namespace:
            errmsg = ("The XML namespace is not compatible with this version "
                      "of the NineML library. Expected {}, file contains {}")
            raise Exception(errmsg.format(nineml_namespace, root.nsmap[None]))

        # Recursively Load Include Nodes:
        for include_element in root.getiterator(tag=NINEML + 'Include'):
            cls._load_include(include_element=include_element,
                              basedir=os.path.dirname(filename),
                              xml_node_filename_map=xml_node_filename_map)
        return root

    @classmethod
    def read(cls, filename, component_name=None):
        """Reads a single |COMPONENTCLASS| object from a filename.

        :param filename: The name of the file.
        :param component_name: If the file contains more than one
            ComponentClass definition, this parameter must be provided as a
            ``string`` specifying which component to return, otherwise a
            NineMLRuntimeException will be raised.
        :rtype: Returns a |COMPONENTCLASS| object.
        """
        return cls.read_component(filename, component_name=component_name)

    @classmethod
    def read_component(cls, filename, component_name=None):
        """Reads a single |COMPONENTCLASS| object from a filename.

        :param filename: The name of the file.
        :param component_name: If the file contains more than one
            ComponentClass definition, this parameter must be provided as a
            ``string`` specifying which component to return, otherwise a
            NineMLRuntimeException will be raised.
        :rtype: Returns a |COMPONENTCLASS| object.
        """

        xml_node_filename_map = {}
        root = cls._load_nested_xml(
            filename=filename, xml_node_filename_map=xml_node_filename_map)

        loader = cls.loader()
        loader.load_componentclasses(
            xmlroot=root, xml_node_filename_map=xml_node_filename_map)

        if component_name is None:
            key_func = lambda c: loader.component_srcs[c] == filename
            return filter_expect_single(loader.components, key_func)

        else:
            key_func = lambda c: c.name == component_name
            return filter_expect_single(loader.components, key_func)

    @classmethod
    def read_components(cls, filename):
        """Reads a sever|COMPONENTCLASS| object from a filename.

        :param filename: The name of the file.
        :rtype: Returns a list of |COMPONENTCLASS| objects, for each
            <ComponentClass> node in the XML tree.

        """
        xml_node_filename_map = {}
        root = cls._load_nested_xml(filename, xml_node_filename_map)
        loader = cls.loader()
        loader.load_componentclasses(
            xmlroot=root, xml_node_filename_map=xml_node_filename_map)
        return loader.components

from nineml.document import Document<|MERGE_RESOLUTION|>--- conflicted
+++ resolved
@@ -10,11 +10,9 @@
 from itertools import chain
 from nineml.xmlns import E
 from . import ComponentVisitor
-<<<<<<< HEAD
-from ...expressions import Alias, Constant, RandomVariable, RandomDistribution
-=======
-from ...expressions import Alias, Piecewise, Piece, Condition, Otherwise
->>>>>>> ef10aedd
+from ...expressions import (
+    Alias, Constant, RandomVariable, RandomDistribution, Piecewise, Piece,
+    Condition, Otherwise)
 from nineml.abstraction_layer.componentclass.base import Parameter
 from nineml.annotations import annotate_xml, read_annotations
 from nineml.utils import expect_single, filter_expect_single
@@ -54,7 +52,6 @@
         return Alias(lhs=name, rhs=rhs)
 
     @read_annotations
-<<<<<<< HEAD
     def load_constant(self, element):
         return Constant(name=element.get('name'),
                         value=float(element.text),
@@ -69,7 +66,8 @@
             distribution=RandomDistribution.from_xml(
                 expect_single(element.getchildren()), self.document),
             units=self.document[element.get('units')])
-=======
+
+    @read_annotations
     def load_piece(self, element):
         expr = self.load_single_internmaths_block(element,
                                                   checkOnlyBlock=False)
@@ -93,7 +91,6 @@
                          pieces=subnodes[Piece.element_name],
                          otherwise=expect_single(
                              subnodes[Otherwise.element_name]))
->>>>>>> ef10aedd
 
     def load_single_internmaths_block(self, element, checkOnlyBlock=True):
         if checkOnlyBlock:
@@ -163,15 +160,12 @@
     tag_to_loader = {
         "Parameter": load_parameter,
         "Alias": load_alias,
-<<<<<<< HEAD
         "Constant": load_constant,
-        "RandomVariable": load_randomvariable
-=======
+        "RandomVariable": load_randomvariable,
         "Piecewise": load_piecewise,
         "Piece": load_piece,
         "Otherwise": load_otherwise,
         "Condition": load_condition
->>>>>>> ef10aedd
     }
 
 
