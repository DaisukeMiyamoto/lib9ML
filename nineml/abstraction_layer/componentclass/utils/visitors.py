"""
docstring needed

:copyright: Copyright 2010-2013 by the Python lib9ML team, see AUTHORS.
:license: BSD-3, see LICENSE for details.
"""
from itertools import chain


class ComponentVisitor(object):

    def visit(self, obj, **kwargs):
        return obj.accept_visitor(self, **kwargs)


class ComponentActionVisitor(ComponentVisitor):

    def __init__(self, require_explicit_overrides=True):
        self.require_explicit_overrides = require_explicit_overrides

    def visit_componentclass(self, componentclass, **kwargs):
        self.action_componentclass(componentclass, **kwargs)
        nodes = chain(componentclass.parameters, componentclass.ports)
        for p in nodes:
            p.accept_visitor(self, **kwargs)

    def visit_parameter(self, parameter, **kwargs):
        self.action_parameter(parameter, **kwargs)

    def visit_alias(self, alias, **kwargs):
        self.action_alias(alias, **kwargs)

<<<<<<< HEAD
    def visit_constant(self, constant, **kwargs):
        self.action_constant(constant, **kwargs)
=======
    def visit_randomvariable(self, randomvariable, **kwargs):
        self.action_randomvariable(randomvariable, **kwargs)
>>>>>>> f51b8ac7

    def check_pass(self):
        if self.require_explicit_overrides:
            assert False, ("There is an overriding function missing from {}"
                           .format(self.__class__.__name__))
        else:
            pass

    # To be overridden:
    def action_componentclass(self, componentclass, **kwargs):  # @UnusedVariable @IgnorePep8
        self.check_pass()

    def action_parameter(self, parameter, **kwargs):  # @UnusedVariable
        self.check_pass()

    def action_alias(self, alias, **kwargs):  # @UnusedVariable
        self.check_pass()

<<<<<<< HEAD
    def action_constant(self, constant, **kwargs):  # @UnusedVariable
=======
    def action_randomvariable(self, randomvariable, **kwargs):  # @UnusedVariable
>>>>>>> f51b8ac7
        self.check_pass()<|MERGE_RESOLUTION|>--- conflicted
+++ resolved
@@ -30,13 +30,11 @@
     def visit_alias(self, alias, **kwargs):
         self.action_alias(alias, **kwargs)
 
-<<<<<<< HEAD
+    def visit_randomvariable(self, randomvariable, **kwargs):
+        self.action_randomvariable(randomvariable, **kwargs)
+
     def visit_constant(self, constant, **kwargs):
         self.action_constant(constant, **kwargs)
-=======
-    def visit_randomvariable(self, randomvariable, **kwargs):
-        self.action_randomvariable(randomvariable, **kwargs)
->>>>>>> f51b8ac7
 
     def check_pass(self):
         if self.require_explicit_overrides:
@@ -55,9 +53,8 @@
     def action_alias(self, alias, **kwargs):  # @UnusedVariable
         self.check_pass()
 
-<<<<<<< HEAD
+    def action_randomvariable(self, randomvariable, **kwargs):  # @UnusedVariable
+        self.check_pass()
+
     def action_constant(self, constant, **kwargs):  # @UnusedVariable
-=======
-    def action_randomvariable(self, randomvariable, **kwargs):  # @UnusedVariable
->>>>>>> f51b8ac7
         self.check_pass()