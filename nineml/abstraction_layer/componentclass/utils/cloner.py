--- conflicted
+++ resolved
@@ -41,83 +41,7 @@
         alias.rhs_name_transform_inplace(self.namemap)
 
 
-<<<<<<< HEAD
 class ComponentCloner(ComponentVisitor):
-=======
-class ComponentRenameSymbol(ComponentActionVisitor):
-
-    """ Can be used for:
-    StateVariables, Aliases, Ports
-    """
-
-    def __init__(self, componentclass, old_symbol_name, new_symbol_name):
-        ComponentActionVisitor.__init__(
-            self, require_explicit_overrides=True)
-        self.old_symbol_name = old_symbol_name
-        self.new_symbol_name = new_symbol_name
-        self.namemap = {old_symbol_name: new_symbol_name}
-
-        if not componentclass.is_flat():
-            raise NineMLRuntimeError('Rename Symbol called on non-flat model')
-
-        self.lhs_changes = []
-        self.rhs_changes = []
-        self.port_changes = []
-
-        self.visit(componentclass)
-        componentclass.validate()
-
-    def note_lhs_changed(self, what):
-        self.lhs_changes.append(what)
-
-    def note_rhs_changed(self, what):
-        self.rhs_changes.append(what)
-
-    def note_port_changed(self, what):
-        self.port_changes.append(what)
-
-    def action_componentclass(self, component, **kwargs):
-        pass
-
-    def action_parameter(self, parameter, **kwargs):  # @UnusedVariable
-        if parameter.name == self.old_symbol_name:
-            parameter._name = self.new_symbol_name
-            self.note_lhs_changed(parameter)
-
-    def _action_port(self, port, **kwargs):  # @UnusedVariable
-        if port.name == self.old_symbol_name:
-            port._name = self.new_symbol_name
-            self.note_port_changed(port)
-
-    def action_alias(self, alias, **kwargs):  # @UnusedVariable
-        if alias.lhs == self.old_symbol_name:
-            self.note_lhs_changed(alias)
-            alias.name_transform_inplace(self.namemap)
-        elif self.old_symbol_name in alias.atoms:
-            self.note_rhs_changed(alias)
-            alias.name_transform_inplace(self.namemap)
-
-    def action_randomvariable(self, randomvariable, **kwargs):  # @UnusedVariable
-        if randomvariable.name == self.old_symbol_name:
-            self.note_lhs_changed(randomvariable)
-            randomvariable.name_transform_inplace(self.namemap)
-
-    def action_constant(self, constant, **kwargs):  # @UnusedVariable
-        if constant.name == self.old_symbol_name:
-            self.note_lhs_changed(constant)
-            constant.name_transform_inplace(self.namemap)
-
-    def action_piecewise(self, piecewise, **kwargs):  # @UnusedVariable
-        if piecewise.name == self.old_symbol_name:
-            self.note_lhs_changed(piecewise)
-            piecewise.name_transform_inplace(self.namemap)
-        elif self.old_symbol_name in piecewise.atoms:
-            self.note_rhs_changed(piecewise)
-            piecewise.name_transform_inplace(self.namemap)
-
-
-class ComponentClonerVisitor(ComponentVisitor):
->>>>>>> 1c76d5f5
 
     def prefix_variable(self, variable, **kwargs):
         prefix = kwargs.get('prefix', '')
@@ -141,24 +65,20 @@
         name_map = dict([(a, self.prefix_variable(a, **kwargs))
                          for a in new_alias.atoms])
         new_alias.name_transform_inplace(name_map=name_map)
-        # FIXME:? TGC 1/15 Doesn't the LHS need updating too?
         return new_alias
 
     def visit_randomvariable(self, randomvariable, **kwargs):  # @UnusedVariable @IgnorePep8
-        # FIXME: This would be handled better by a copy constructor?? TGC 1/15
         new_randomvariable = randomvariable.__class__(
             name=randomvariable.name, value=randomvariable.value,
             units=randomvariable.units)
         return new_randomvariable
 
     def visit_constant(self, constant, **kwargs):  # @UnusedVariable
-        # FIXME: This would be handled better by a copy constructor?? TGC 1/15
         new_constant = constant.__class__(
             name=constant.name, value=constant.value, units=constant.units)
         return new_constant
 
     def visit_piecewise(self, piecewise, **kwargs):  # @UnusedVariable
-        # FIXME: This would be handled better by a copy constructor?? TGC 1/15
         new_piecewise = piecewise.__class__(
             name=piecewise.name, pieces=piecewise.pieces,
             otherwise=piecewise.otherwise, units=piecewise.units)
