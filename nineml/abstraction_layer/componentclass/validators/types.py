--- conflicted
+++ resolved
@@ -7,11 +7,7 @@
 
 from ..utils import ComponentActionVisitor
 from ..base import ComponentClass, Parameter
-<<<<<<< HEAD
-from ...expressions import Alias, Constant
-=======
-from ...expressions import Alias, RandomVariable
->>>>>>> f51b8ac7
+from ...expressions import Alias, Constant, RandomVariable
 
 
 class TypesComponentValidator(ComponentActionVisitor):
@@ -30,10 +26,8 @@
     def action_alias(self, alias, **kwargs):  # @UnusedVariable
         assert isinstance(alias, Alias)
 
-<<<<<<< HEAD
     def action_constant(self, constant, **kwargs):  # @UnusedVariable
         assert isinstance(constant, Constant)
-=======
+
     def action_randomvariable(self, randomvariable, **kwargs):  # @UnusedVariable
-        assert isinstance(randomvariable, RandomVariable)
->>>>>>> f51b8ac7
+        assert isinstance(randomvariable, RandomVariable)        