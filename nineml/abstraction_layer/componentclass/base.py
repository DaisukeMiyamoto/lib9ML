
"""
Each 9ML abstraction layer module will define its own ComponentClass class.

This module provides the base class for these.

:copyright: Copyright 2010-2013 by the Python lib9ML team, see AUTHORS.
:license: BSD-3, see LICENSE for details.
"""
from itertools import chain
from abc import ABCMeta
<<<<<<< HEAD
from itertools import chain
from collections import defaultdict
=======
import sympy
>>>>>>> c9fa261b
from .. import BaseALObject
import nineml
from nineml.annotations import read_annotations, annotate_xml
from nineml.utils import filter_discrete_types, ensure_valid_identifier

from ..units import dimensionless, Dimension
from nineml import TopLevelObject


class ComponentClass(BaseALObject, TopLevelObject):
    """Base class for ComponentClasses in different 9ML modules."""

    __metaclass__ = ABCMeta  # Abstract base class

    element_name = 'ComponentClass'

    def __init__(self, name, parameters, main_block):
        ensure_valid_identifier(name)
        BaseALObject.__init__(self)
        self._name = name
        self._main_block = main_block
        # Turn any strings in the parameter list into Parameters:
        if parameters is None:
            parameters = []
        else:
            param_types = (basestring, Parameter)
            param_td = filter_discrete_types(parameters, param_types)
            params_from_strings = [Parameter(s) for s in param_td[basestring]]
            parameters = param_td[Parameter] + params_from_strings
        self._parameters = dict((p.name, p) for p in parameters)
        self._indices = {}

    @property
    def name(self):
        """Returns the name of the component"""
        return self._name

    @property
    def ports(self):
        return []

    def index_of(self, element, key=None):
        """
        Returns the index of an element amongst others of its type. The indices
        are generated on demand but then remembered to allow them to be
        referred to again.

        This function is meant to be useful during code-generation, where an
        name of an element can be replaced with a unique integer value (and
        referenced elsewhere in the code).

        The element would typically be part of the component class, but this
        is not checked for.
        """
        if key is None:
            try:
                key = element.__class__.index_key
            except AttributeError:
                key = element.__class__.__name__
        if key not in self._indices:
            # Create a new defaultdict to generate new indices for the given
            # type.
            self._indices[key] = defaultdict(lambda: len(self._indices[key]))
        return self._indices[key][element]

    @property
    def parameters(self):
        """Returns an iterator over the local |Parameter| objects"""
        return self._parameters.itervalues()

    @property
    def parameters_map(self):
        """Returns the underlying parameters dictionary containing the local
          |Parameter| objects"""
        return self._parameters

    @property
    def parameter_names(self):
        return self._parameters.iterkeys()

    def parameter(self, name):
        return self._parameters[name]

    @property
    def aliases(self):
        return self._main_block.aliases

    @property
    def aliases_map(self):
        return self._main_block.aliases_map

    @property
    def constants(self):
        return self._main_block.constants

    @property
    def constants_map(self):
        return self._main_block.constants_map

    @property
    def random_variables(self):
        return self._main_block.random_variables

    @property
    def random_variables_map(self):
        return self._main_block.random_variables_map

    @property
    def piecewises(self):
        return self._main_block.piecewises

    @property
    def piecewises_map(self):
        return self._main_block.piecewises_map

    @property
    def dimensions(self):
        return set(a.dimension for a in self.attributes_with_dimension)

    @property
    def attributes_with_dimension(self):
        return self.parameters

    @property
    def attributes_with_units(self):
        return chain(self.constants, self.random_variables)

    def standardize_unit_dimensions(self, reference_set=None):
        """
        Replaces dimension objects with ones from a reference set so that their
        names do not conflict when writing to file
        """
        if reference_set is None:
            reference_set = self.dimensions
        for a in self.attributes_with_dimension:
            try:
                std_dim = next(d for d in reference_set if d == a.dimension)
            except StopIteration:
                continue
            a.set_dimension(std_dim)

    @annotate_xml
    def to_xml(self):
        self.standardize_unit_dimensions()
        XMLWriter = getattr(nineml.abstraction_layer,
                            self.__class__.__name__ + 'XMLWriter')
        return XMLWriter().visit(self)

    @classmethod
    @read_annotations
    def from_xml(cls, element, document):  # @UnusedVariable
        XMLLoader = getattr(nineml.abstraction_layer,
                            ComponentClassXMLLoader.read_class_type(element) +
                            'ClassXMLLoader')
        return XMLLoader(document).load_componentclass(element)


class Parameter(BaseALObject):

    """A class representing a state-variable in a ``ComponentClass``.

    This was originally a string, but if we intend to support units in the
    future, wrapping in into its own object may make the transition easier
    """

    element_name = 'Parameter'
    defining_attributes = ('name', 'dimension')

    def __init__(self, name, dimension=None):
        """Parameter Constructor

        `name` -- The name of the parameter.
        """
        name = name.strip()
        ensure_valid_identifier(name)

        self._name = name
        self._dimension = dimension if dimension is not None else dimensionless
        assert isinstance(self._dimension, Dimension), (
            "dimension must be None or a nineml.Dimension instance")
        self.constraints = []  # TODO: constraints can be added in the future.

    def __eq__(self, other):
        return self.name == other.name and self.dimension == other.dimension

    @property
    def name(self):
        """Returns the name of the parameter"""
        return self._name

    @property
    def dimension(self):
        """Returns the dimensions of the parameter"""
        return self._dimension

    def set_dimension(self, dimension):
        self._dimension = dimension

    def __repr__(self):
        return ("Parameter({}{})"
                .format(self.name,
                        ', dimension={}'.format(self.dimension.name)))

    def accept_visitor(self, visitor, **kwargs):
        """ |VISITATION| """
        return visitor.visit_parameter(self, **kwargs)

    def _sympy_(self):
        return sympy.Symbol(self.name)


from .utils.xml import ComponentClassXMLLoader<|MERGE_RESOLUTION|>--- conflicted
+++ resolved
@@ -9,12 +9,9 @@
 """
 from itertools import chain
 from abc import ABCMeta
-<<<<<<< HEAD
 from itertools import chain
 from collections import defaultdict
-=======
 import sympy
->>>>>>> c9fa261b
 from .. import BaseALObject
 import nineml
 from nineml.annotations import read_annotations, annotate_xml
