--- conflicted
+++ resolved
@@ -20,10 +20,7 @@
 from ..expressions import Alias, Constant, RandomVariable, Piecewise
 from ..units import dimensionless, Dimension
 from nineml import TopLevelObject
-<<<<<<< HEAD
 from ..expressions import ExpressionSymbol
-from nineml.exceptions import NineMLInvalidElementTypeException
-=======
 from nineml.exceptions import (
     NineMLRuntimeError, NineMLInvalidElementTypeException)
 
@@ -79,7 +76,6 @@
     def accept_visitor(self, visitor, **kwargs):
         """ |VISITATION| """
         return visitor.visit_parameter(self, **kwargs)
->>>>>>> fa4ab4d4
 
 
 class ComponentClass(BaseALObject, TopLevelObject):
@@ -329,46 +325,10 @@
 
         assert_no_duplicates(a.lhs for a in aliases)
 
-<<<<<<< HEAD
-        self.aliases = dict((a.lhs, a) for a in aliases)
-        self.constants = dict((c.name, c) for c in constants)
-        self.random_variables = dict((c.name, c) for c in random_variables)
-        self.piecewises = dict((c.name, c) for c in piecewises)
-
-
-class Parameter(BaseALObject, ExpressionSymbol):
-
-    """A class representing a state-variable in a ``ComponentClass``.
-
-    This was originally a string, but if we intend to support units in the
-    future, wrapping in into its own object may make the transition easier
-    """
-
-    element_name = 'Parameter'
-    defining_attributes = ('name', 'dimension')
-
-    def __init__(self, name, dimension=None):
-        """Parameter Constructor
-
-        `name` -- The name of the parameter.
-        """
-        name = name.strip()
-        ensure_valid_identifier(name)
-
-        self._name = name
-        self._dimension = dimension if dimension is not None else dimensionless
-        assert isinstance(self._dimension, Dimension), (
-            "dimension must be None or a nineml.Dimension instance")
-        self.constraints = []  # TODO: constraints can be added in the future.
-
-    def __eq__(self, other):
-        return self.name == other.name and self.dimension == other.dimension
-=======
         self._aliases = dict((a.lhs, a) for a in aliases)
         self._constants = dict((c.name, c) for c in constants)
         self._random_variables = dict((c.name, c) for c in random_variables)
         self._piecewises = dict((c.name, c) for c in piecewises)
->>>>>>> fa4ab4d4
 
     @property
     def aliases(self):
@@ -387,5 +347,4 @@
         return self._piecewises.itervalues()
 
 
-
 from .utils.xml import ComponentClassXMLLoader