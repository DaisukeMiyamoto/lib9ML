"""
Definitions for the DynamicsClass. DynamicsClass derives from 2 other mixin
classes, which provide functionality for hierachical components and for local
components definitions of interface and dynamics

:copyright: Copyright 2010-2013 by the Python lib9ML team, see AUTHORS.
:license: BSD-3, see LICENSE for details.
"""
from nineml.exceptions import NineMLRuntimeError
from nineml.abstraction_layer.componentclass.namespace import NamespaceAddress
from nineml.utils import normalise_parameter_as_list, filter_discrete_types
from itertools import chain
from nineml.abstraction_layer.componentclass import (
    ComponentClass, Parameter, MainBlock)
from .regimes import StateVariable, Regime
from ..ports import (AnalogReceivePort, AnalogSendPort,
                     AnalogReducePort, EventReceivePort,
                     EventSendPort)
from nineml.utils import (check_list_contain_same_items, invert_dictionary,
                            assert_no_duplicates)
from .utils import DynamicsQueryer
from .utils.cloner import (
    DynamicsExpandAliasDefinition, DynamicsCloner)


class _NamespaceMixin(object):

    """ A mixin class that provides the hierarchical structure for
    (sub) components.
    """

    def __init__(self, subnodes=None, portconnections=None):
        """Constructor - For parameter descriptions, see the
        DynamicsClass.__init__() method
        """

        # Prevent dangers with default arguments.
        subnodes = subnodes or {}
        portconnections = portconnections or []

        # Initialise class variables:
        self._parentmodel = None
        self.subnodes = {}
        self._portconnections = []

        # Add the parameters using class methods:
        for namespace, subnode in subnodes.iteritems():
            self.insert_subnode(subnode=subnode, namespace=namespace)

        for src, sink in portconnections:
            self.connect_ports(src, sink)

    # Parenting:
    def set_parent_model(self, parentmodel):
        """Sets the parent component for this component"""
        assert not self._parentmodel
        self._parentmodel = parentmodel

    def get_parent_model(self):
        """Gets the parent component for this component"""
        return self._parentmodel

    def validate(self):
        """ Over-ridden in mix'ed class"""
        raise NotImplementedError()

    def get_node_addr(self):
        """Get the namespace address of this component"""
        parent = self.get_parent_model()
        if not parent:
            return NamespaceAddress.create_root()
        else:
            contained_namespace = invert_dictionary(parent.subnodes)[self]
            return parent.get_node_addr().get_subns_addr(contained_namespace)

    def get_subnode(self, addr):
        """Gets a subnode from this component recursively."""
        namespace_addr = NamespaceAddress(addr)

        # Look up the first name in the namespace
        if len(namespace_addr.loctuple) == 0:
            return self

        local_namespace_ref = namespace_addr.loctuple[0]
        if local_namespace_ref not in self.subnodes:
            err = "Attempted to lookup node: %s\n" % local_namespace_ref
            err += "Doesn't exist in this namespace: %s" % self.subnodes.keys()
            raise NineMLRuntimeError(err)

        subnode = self.subnodes[local_namespace_ref]
        addr_in_subnode = NamespaceAddress(namespace_addr.loctuple[1:])
        return subnode.get_subnode(addr=addr_in_subnode)

    def insert_subnode(self, namespace, subnode):
        """Insert a subnode into this component

        :param subnode: An object of type ``DynamicsClass``.
        :param namespace: A `string` specifying the name of the component in
            this components namespace.

        :raises: ``NineMLRuntimeException`` if there is already a subcomponent
                  at the same namespace location

        .. note::

            This method will clone the subnode.

        """
        if not isinstance(namespace, basestring):
            err = 'Invalid namespace: %s' % type(subnode)
            raise NineMLRuntimeError(err)

        if not isinstance(subnode, DynamicsClass):
            err = 'Attempting to insert invalid '
            err += 'object as subcomponent: %s' % type(subnode)
            raise NineMLRuntimeError(err)

        if namespace in self.subnodes:
            err = 'Key already exists in namespace: %s' % namespace
            raise NineMLRuntimeError(err)
        self.subnodes[namespace] = DynamicsCloner().visit(subnode)
        self.subnodes[namespace].set_parent_model(self)

        self.validate()

    def connect_ports(self, src, sink):
        """Connects the ports of 2 subcomponents.

        The ports can be specified as ``string`` s or |NamespaceAddresses|.


        :param src: The source port of one sub-component; this should either an
            |EventPort| or |AnalogPort|, but it *must* be a send port.

        :param sink: The sink port of one sub-component; this should either an
            |EventPort| or |AnalogPort|, but it *must* be either a 'recv' or a
            'reduce' port.

        """

        connection = (NamespaceAddress(src), NamespaceAddress(sink))
        self._portconnections.append(connection)

        self.validate()

    @property
    def portconnections(self):
        return self._portconnections


class DynamicsClass(ComponentClass, _NamespaceMixin):

    """A DynamicsClass object represents a *component* in NineML.

      .. todo::

         For more information, see

    """
    defining_attributes = (ComponentClass.defining_attributes +
                           ('_analog_send_ports', '_analog_receive_ports',
                            '_analog_reduce_ports', '_event_send_ports',
                            '_event_receive_ports'))
    _class_to_member = dict(
        tuple(ComponentClass._class_to_member.iteritems()) +
        ((AnalogSendPort, '_analog_send_ports'),
         (AnalogReceivePort, '_analog_receive_ports'),
         (AnalogReducePort, '_analog_reduce_ports'),
         (EventSendPort, '_event_send_ports'),
         (EventReceivePort, '_event_receive_ports')))

    def __init__(self, name, parameters=None, analog_ports=[],
                 event_ports=[],
                 dynamicsblock=None, subnodes=None,
                 portconnections=None, regimes=None,
                 aliases=None, state_variables=None,
                 constants=None, random_variables=None,
                 piecewises=None):
        """Constructs a DynamicsClass

        :param name: The name of the componentclass.
        :param parameters: A list containing either |Parameter| objects
            or strings representing the parameter names. If ``None``, then the
            parameters are automatically inferred from the |Dynamics| block.
        :param analog_ports: A list of |AnalogPorts|, which will be the
            local |AnalogPorts| for this object.
        :param event_ports: A list of |EventPorts| objects, which will be the
            local event-ports for this object. If this is ``None``, then they
            will be automatically inferred from the dynamics block.
        :param dynamicsblock: A |DynamicsBlock| object, defining the local
                              dynamicsblock of the componentclass.
        :param subnodes: A dictionary mapping namespace-names to sub-
            componentclass. [Type: ``{string:|DynamicsClass|,
            string:|DynamicsClass|, string:|DynamicsClass|}`` ] describing the
            namespace of subcomponents for this componentclass.
        :param portconnections: A list of pairs, specifying the connections
            between the ports of the subcomponents in this componentclass.
            These can be `(|NamespaceAddress|, |NamespaceAddress|)' or
            ``(string, string)``.
        :param interface: A shorthand way of specifying the **interface** for
            this componentclass; |Parameters|, |AnalogPorts| and |EventPorts|.
            ``interface`` takes a list of these objects, and automatically
            resolves them by type into the correct types.

        Examples:

        >>> a = DynamicsClass(name='MyComponent1')

        .. todo::

            Point this towards and example of constructing ComponentClasses.
            This can't be here, because we also need to know about dynamics.
            For examples

        """
        # We can specify in the componentclass, and they will get forwarded to
        # the dynamics class. We check that we do not specify half-and-half:
        if dynamicsblock is not None:
            if (regimes or aliases or state_variables or constants or
                    random_variables or piecewises):
                raise NineMLRuntimeError(
                    "Either specify a 'dynamicsblock' parameter, or "
                    "state_variables/regimes/aliases/constants/"
                    "random_variables/piecewises, but not both!")
        else:
            dynamicsblock = DynamicsBlock(regimes=regimes, aliases=aliases,
                                          state_variables=state_variables,
                                          constants=constants,
                                          random_variables=random_variables,
                                          piecewises=piecewises)
        ComponentClass.__init__(self, name, parameters,
                                main_block=dynamicsblock)
        self._query = DynamicsQueryer(self)

        # Ensure analog_ports is a list not an iterator
        analog_ports = list(analog_ports)
        event_ports = list(event_ports)

        # Check there aren't any duplicates in the port and parameter names
        assert_no_duplicates(p if isinstance(p, basestring) else p.name
                             for p in chain(parameters if parameters else [],
                                            analog_ports, event_ports))

        self._analog_send_ports = dict(
            (p.name, p) for p in analog_ports
            if isinstance(p, AnalogSendPort))
        self._analog_receive_ports = dict(
            (p.name, p) for p in analog_ports
            if isinstance(p, AnalogReceivePort))
        self._analog_reduce_ports = dict(
            (p.name, p) for p in analog_ports
            if isinstance(p, AnalogReducePort))

        # Create dummy event ports to keep the ActionVisitor base class of
        # the interface inferrer happy
        self._event_receive_ports = self._event_send_ports = self.subnodes = {}

        # EventPort, StateVariable and Parameter Inference:
        inferred_struct = DynamicsClassInterfaceInferer(self)

        # Check any supplied parameters match:
        if parameters is not None:
            inf_check(self._parameters.keys(),
                      inferred_struct.parameter_names,
                      'Parameters')
        else:
            self._parameters = dict((n, Parameter(n))
                                    for n in inferred_struct.parameter_names)

        # Check any supplied state_variables match:
        if self.num_state_variables:
            state_var_names = [p.name for p in self.state_variables]
            inf_check(state_var_names, inferred_struct.state_variable_names,
                      'StateVariables')
        else:
            state_vars = dict((n, StateVariable(n)) for n in
                              inferred_struct.state_variable_names)
            self._main_block._state_variables = state_vars

        # Set and check event receive ports match inferred
        self._event_receive_ports = dict(
            (p.name, p) for p in event_ports if isinstance(p,
                                                           EventReceivePort))
        if len(self._event_receive_ports):
            # FIXME: not all OutputEvents are necessarily exposed as Ports,
            # so really we should just check that all declared output event
            # ports are in the list of inferred ports, not that the declared
            # list is identical to the inferred one.
            inf_check(self._event_receive_ports.keys(),
                      inferred_struct.input_event_port_names,
                      'Event Ports In')
        else:
            # Event ports not supplied, so lets use the inferred ones.
            for pname in inferred_struct.input_event_port_names:
                self._event_receive_ports[pname] = EventReceivePort(name=pname)

        # Set and check event send ports match inferred
        self._event_send_ports = dict(
            (p.name, p) for p in event_ports if isinstance(p, EventSendPort))
        if len(self._event_send_ports):
            inf_check(self._event_send_ports.keys(),
                      inferred_struct.event_out_port_names,
                      'Event Ports Out')
        else:
            # Event ports not supplied, so lets use the inferred ones.
            for pname in inferred_struct.event_out_port_names:
                self._event_send_ports[pname] = EventSendPort(name=pname)

        # Call namespace mixin constructor
        _NamespaceMixin.__init__(
            self, subnodes=subnodes, portconnections=portconnections)

        # Finalise initiation:
        self._resolve_transition_regime_names()

        # Store flattening Information:
        self._flattener = None

        # Is the finished componentclass valid?:
        self.validate()

    # -------------------------- #

    def __deepcopy__(self, memo=None):  # @UnusedVariable
        return DynamicsCloner().visit(self)

    def rename_symbol(self, old_symbol, new_symbol):
        DynamicsRenameSymbol(self, old_symbol, new_symbol)

    def assign_indices(self):
        DynamicsAssignIndices(self)

    def required_for(self, expressions):
        return DynamicsRequiredDefinitions(self, expressions)

    def _find_element(self, element):
        return DynamicsElementFinder(element).found_in(self)

    def __repr__(self):
        return "<dynamics.DynamicsClass %s>" % self.name

    def validate(self):
        DynamicsValidator.validate_componentclass(self)

    @property
    def query(self):
        """ Returns the ``ComponentQuery`` object associated with this class"""
        return self._query

    def accept_visitor(self, visitor, **kwargs):
        """ |VISITATION| """
        return visitor.visit_componentclass(self, **kwargs)

    @property
    def num_state_variables(self):
        return len(list(self._main_block._state_variables))

    @property
    def num_regimes(self):
        return len(list(self._main_block._regimes))

    @property
    def attributes_with_dimension(self):
        return chain(super(DynamicsClass, self).attributes_with_dimension,
                     self.analog_ports, self.state_variables)

    @property
    def analog_send_ports(self):
        """Returns an iterator over the local |AnalogSendPort| objects"""
        return self._analog_send_ports.itervalues()

    @property
    def analog_receive_ports(self):
        """Returns an iterator over the local |AnalogReceivePort| objects"""
        return self._analog_receive_ports.itervalues()

    @property
    def analog_reduce_ports(self):
        """Returns an iterator over the local |AnalogReducePort| objects"""
        return self._analog_reduce_ports.itervalues()

    @property
    def event_send_ports(self):
        """Returns an iterator over the local |EventSendPort| objects"""
        return self._event_send_ports.itervalues()

    @property
    def event_receive_ports(self):
        """Returns an iterator over the local |EventReceivePort| objects"""
        return self._event_receive_ports.itervalues()

    @property
    def ports(self):
        return chain(super(DynamicsClass, self).ports,
                     self.analog_send_ports, self.analog_receive_ports,
                     self.analog_reduce_ports, self.event_send_ports,
                     self.event_receive_ports)

    @property
    def analog_ports(self):
        """Returns an iterator over the local analog port objects"""
        return chain(self.analog_send_ports, self.analog_receive_ports,
                     self.analog_reduce_ports)

    @property
    def event_ports(self):
        return chain(self.event_send_ports, self.event_receive_ports)

    @property
    def regimes(self):
        """Forwarding function to self._main_block._regimes"""
        return self._main_block._regimes.itervalues()

    @property
    def state_variables(self):
        """Forwarding function to self._main_block._state_variables"""
        return self._main_block._state_variables.itervalues()

    def regime(self, name):
        return self._main_block._regimes[name]

    def state_variable(self, name):
        return self._main_block._state_variables[name]

    def analog_send_port(self, name):
        return self._analog_send_ports[name]

    def analog_receive_port(self, name):
        return self._analog_receive_ports[name]

    def analog_reduce_port(self, name):
        return self._analog_reduce_ports[name]

    def event_send_port(self, name):
        return self._event_send_ports[name]

    def event_receive_port(self, name):
        return self._event_receive_ports[name]

    @property
    def regime_names(self):
        return self._main_block._regimes.iterkeys()

    @property
    def state_variable_names(self):
        return self._main_block._state_variables.iterkeys()

    @property
    def analog_port_names(self):
        """Returns an iterator over the local analog port objects"""
        return chain(self.analog_send_port_names,
                     self.analog_receive_port_names,
                     self.analog_reduce_port_names)

    @property
    def analog_send_port_names(self):
        """Returns an iterator over the local |AnalogSendPort| names"""
        return self._analog_send_ports.iterkeys()

    @property
    def analog_receive_port_names(self):
        """Returns an iterator over the local |AnalogReceivePort| names"""
        return self._analog_receive_ports.iterkeys()

    @property
    def analog_reduce_port_names(self):
        """Returns an iterator over the local |AnalogReducePort| names"""
        return self._analog_reduce_ports.iterkeys()

    @property
    def event_send_port_names(self):
        """Returns an iterator over the local |EventSendPort| names"""
        return self._event_send_ports.iterkeys()

    @property
    def event_receive_port_names(self):
        """Returns an iterator over the local |EventReceivePort| names"""
        return self._event_receive_ports.iterkeys()

    def all_transitions(self):
        return chain(*(r.transitions for r in self.regimes))

    def all_on_conditions(self):
        return chain(*(r.on_conditions for r in self.regimes))

    def all_on_events(self):
        return chain(*(r.on_events for r in self.regimes))

    def all_time_derivatives(self, state_variable=None):
        return chain(*((td for td in r.time_derivatives
                        if (state_variable is None or
                            td.dependent_variable == state_variable.name))
                        for r in self.regimes))

    def all_output_analogs(self):
        """
        Returns an iterator over all aliases that are required for analog
        send ports
        """
        return (a for a in self.aliases
                if a.name in self.analog_send_port_names)

    @property
    def flattener(self):
        """
        If this component was made by flattening other components, return the
        |ComponentFlattener| object. This is useful for finding initial-regimes
        """
        return self._flattener

    def set_flattener(self, flattener):
        """Specifies the flattening object used to create this component, if
        this component was flattened from a hierarchical component"""
        if not flattener:
            raise NineMLRuntimeError('Setting flattener to None??')
        if self.flattener:
            raise NineMLRuntimeError('Trying to change flattener')
        self._flattener = flattener

    def was_flattened(self):
        """Returns ``True`` if this component was created by flattening another
        component"""
        return self.flattener is not None

    def is_flat(self):
        """Is this component flat or does it have subcomponents?

        Returns a ``Boolean`` specifying whether this component is flat; i.e.
        has no subcomponent
        """
        return len(self.subnodes) == 0

    @property
<<<<<<< HEAD
    def regime_names(self):
        return self._main_block._regimes.iterkeys()

    @property
=======
>>>>>>> 1cde12f1
    def alias_names(self):
        return self._main_block._aliases.iterkeys()

    @property
<<<<<<< HEAD
    def state_variable_names(self):
        return self._main_block._state_variables.iterkeys()

    @property
    def num_regimes(self):
        return len(self._main_block._regimes)

    @property
    def num_state_variables(self):
        return len(self._main_block._state_variables)

    @property
=======
>>>>>>> 1cde12f1
    def num_aliases(self):
        return len(self._main_block._aliases)

    # -------------------------- #

    def backsub_all(self):
        """Expand all alias definitions in local equations.

        This function finds |Aliases|, |TimeDerivatives|, *send* |AnalogPorts|,
        |StateAssignments| and |Conditions| which are defined in terms of other
        |Aliases|, and expands them, such that each only has |Parameters|,
        |StateVariables| and recv/reduce |AnalogPorts| on the RHS.

        """

        for alias in self.aliases:
            alias_expander = DynamicsExpandAliasDefinition(
                originalname=alias.lhs, targetname=("(%s)" % alias.rhs))
            alias_expander.visit(self)

    def _resolve_transition_regime_names(self):
        # Check that the names of the regimes are unique:
        assert_no_duplicates([r.name for r in self.regimes])
        # We only worry about 'target' regimes, since source regimes are taken
        # care of for us by the Regime objects they are attached to.
        for trans in self.all_transitions():
            if trans.target_regime_name not in self._main_block._regimes:
                raise NineMLRuntimeError(
                    "Can't find regime '{}'".format(trans.target_regime_name))
            trans.set_target_regime(
                self._main_block._regimes[trans.target_regime_name])


class DynamicsBlock(MainBlock):

    """
    An object, which encapsulates a component's regimes, transitions,
    and state variables
    """

    defining_attributes = (MainBlock.defining_attributes +
                           ('_regimes', '_state_variables'))
    _class_to_member = dict(
        tuple(MainBlock._class_to_member.iteritems()) +
        ((Regime, '_regimes'), (StateVariable, '_state_variables')))

    def __init__(self, regimes=None, aliases=None, state_variables=None,
                 constants=None, random_variables=None, piecewises=None):
        """DynamicsBlock object constructor

           :param aliases: A list of aliases, which must be either |Alias|
               objects or ``string``s.
           :param regimes: A list containing at least one |Regime| object.
           :param state_variables: An optional list of the state variables,
                which can either be |StateVariable| objects or `string` s. If
                provided, it must match the inferred state-variables from the
                regimes; if it is not provided it will be inferred
                automatically.
        """
        super(DynamicsBlock, self).__init__(
            aliases=aliases, constants=constants,
            random_variables=random_variables, piecewises=piecewises)
        regimes = normalise_parameter_as_list(regimes)
        state_variables = normalise_parameter_as_list(state_variables)

        # Load the state variables as objects or strings:
        sv_types = (basestring, StateVariable)
        sv_td = filter_discrete_types(state_variables, sv_types)
        sv_from_strings = [StateVariable(o, dimension=None)
                           for o in sv_td[basestring]]
        state_variables = sv_td[StateVariable] + sv_from_strings

        assert_no_duplicates(r.name for r in regimes)
        assert_no_duplicates(s.name for s in state_variables)

        self._regimes = dict((r.name, r) for r in regimes)
        self._state_variables = dict((s.name, s) for s in state_variables)

    def accept_visitor(self, visitor, **kwargs):
        """ |VISITATION| """
        return visitor.visit_dynamicsblock(self, **kwargs)

    def __repr__(self):
        return ('DynamicsBlock({} regimes, {} aliases, {} state-variables, '
                '{} constants, {} random-variables, {} piecewises)'
                .format(len(self._regimes), len(self._aliases),
                        len(self._state_variables),
                        len(self._constants),
                        len(self._random_variables),
                        len(self._piecewises)))

    @property
    def regimes(self):
        return self._regimes.itervalues()

    @property
    def state_variables(self):
        return self._state_variables.itervalues()


def inf_check(l1, l2, desc):
    check_list_contain_same_items(l1, l2, desc1='Declared',
                                  desc2='Inferred', ignore=['t'], desc=desc)

from .validators import DynamicsValidator
from .utils import DynamicsClassInterfaceInferer
from .utils.visitors import (DynamicsElementFinder,
                             DynamicsRequiredDefinitions)
from .utils.modifiers import (
    DynamicsRenameSymbol, DynamicsAssignIndices)<|MERGE_RESOLUTION|>--- conflicted
+++ resolved
@@ -531,32 +531,10 @@
         return len(self.subnodes) == 0
 
     @property
-<<<<<<< HEAD
-    def regime_names(self):
-        return self._main_block._regimes.iterkeys()
-
-    @property
-=======
->>>>>>> 1cde12f1
     def alias_names(self):
         return self._main_block._aliases.iterkeys()
 
     @property
-<<<<<<< HEAD
-    def state_variable_names(self):
-        return self._main_block._state_variables.iterkeys()
-
-    @property
-    def num_regimes(self):
-        return len(self._main_block._regimes)
-
-    @property
-    def num_state_variables(self):
-        return len(self._main_block._state_variables)
-
-    @property
-=======
->>>>>>> 1cde12f1
     def num_aliases(self):
         return len(self._main_block._aliases)
 
