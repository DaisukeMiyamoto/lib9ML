"""
docstring needed

:copyright: Copyright 2010-2013 by the Python lib9ML team, see AUTHORS.
:license: BSD-3, see LICENSE for details.
"""

from itertools import chain
from lxml import etree
from lxml.builder import E
from nineml.abstraction_layer.dynamics import flattening
from nineml.abstraction_layer.xmlns import nineml_namespace
from nineml.abstraction_layer.dynamics.component import ComponentClass
from ..visitors import ComponentVisitor


class XMLWriter(ComponentVisitor):

    @classmethod
    def write(cls, component, file, flatten=True):  # @ReservedAssignment
        doc = cls.to_xml(component, flatten)
        etree.ElementTree(doc).write(file, encoding="UTF-8", pretty_print=True,
                                     xml_declaration=True)

    @classmethod
    def to_xml(cls, component, flatten=True):  # @ReservedAssignment
        assert isinstance(component, ComponentClass)
        if not component.is_flat():
            if not flatten:
                assert False, 'Trying to save nested models not yet supported'
            else:
                component = flattening.ComponentFlattener(component).\
                                                               reducedcomponent

        xml = XMLWriter().visit(component)
        return E.NineML(xml, xmlns=nineml_namespace)

    def visit_componentclass(self, component):
        elements = ([p.accept_visitor(self) for p in component.analog_ports] +
                    [p.accept_visitor(self) for p in component.event_ports] +
                    [p.accept_visitor(self) for p in component.parameters] +
                    [component.dynamics.accept_visitor(self)])
        return E('ComponentClass', *elements, name=component.name)

    def visit_dynamics(self, dynamics):
        elements = ([r.accept_visitor(self) for r in dynamics.regimes] +
                    [b.accept_visitor(self) for b in dynamics.aliases] +
                    [b.accept_visitor(self) for b in dynamics.state_variables])
        return E('Dynamics', *elements)

    def visit_regime(self, regime):
        nodes = ([node.accept_visitor(self)
                  for node in regime.time_derivatives] +
                 [node.accept_visitor(self) for node in regime.on_events] +
                 [node.accept_visitor(self) for node in regime.on_conditions])
        return E('Regime', name=regime.name, *nodes)

    def visit_statevariable(self, state_variable):
        return E('StateVariable',
                 name=state_variable.name,
                 dimension=(state_variable.dimension.name
                            if state_variable.dimension else 'dimensionless'))

    def visit_outputevent(self, output_event, **kwargs):  # @UnusedVariable
        return E('EventOut',
                 port=output_event.port_name)

    def visit_parameter(self, parameter):
        kwargs = {}
        if parameter.dimension is not None:
            kwargs['dimension'] = parameter.dimension.name
        return E('Parameter',
                 name=parameter.name,
<<<<<<< HEAD
                 **kwargs)
=======
                 dimension=(parameter.dimension.name
                            if parameter.dimension else 'dimensionless'))
>>>>>>> 230fc8b7

    def visit_analogreceiveport(self, port, **kwargs):
        return E('AnalogReceivePort', name=port.name,
                 dimension=(port.dimension.name
                            if port.dimension else 'dimensionless'),
                 **kwargs)

    def visit_analogreduceport(self, port, **kwargs):
        kwargs['operator'] = port.reduce_op
        return E('AnalogReducePort', name=port.name,
                 dimension=(port.dimension.name
                            if port.dimension else 'dimensionless'),
                 **kwargs)

    def visit_analogsendport(self, port, **kwargs):
        return E('AnalogSendPort', name=port.name,
                 dimension=(port.dimension.name
                            if port.dimension else 'dimensionless'),
                 **kwargs)

    def visit_eventsendport(self, port, **kwargs):
        return E('EventSendPort', name=port.name, **kwargs)

    def visit_eventreceiveport(self, port, **kwargs):
        return E('EventReceivePort', name=port.name, **kwargs)

    def visit_assignment(self, assignment, **kwargs):  # @UnusedVariable
        return E('StateAssignment',
                 E("MathInline", assignment.rhs),
                 variable=assignment.lhs)

    def visit_alias(self, alias, **kwargs):  # @UnusedVariable
        return E('Alias',
                 E("MathInline", alias.rhs),
                 name=alias.lhs)

    def visit_timederivative(self, time_derivative, **kwargs):  # @UnusedVariable @IgnorePep8
        return E('TimeDerivative',
                 E("MathInline", time_derivative.rhs),
                 variable=time_derivative.dependent_variable)

    def visit_oncondition(self, on_condition):
        nodes = chain(on_condition.state_assignments,
                      on_condition.event_outputs, [on_condition.trigger])
        newNodes = [n.accept_visitor(self) for n in nodes]
        kwargs = {}
        if on_condition.target_regime:
            kwargs['target_regime'] = on_condition._target_regime.name
        return E('OnCondition', *newNodes, **kwargs)

    def visit_condition(self, condition):
        return E('Trigger',
                 E("MathInline", condition.rhs))

    # TODO:
    def visit_onevent(self, on_event, **kwargs):  # @UnusedVariable
        elements = ([p.accept_visitor(self)
                     for p in on_event.state_assignments] +
                    [p.accept_visitor(self) for p in on_event.event_outputs])
        kwargs = {'port': on_event.src_port_name}
        if on_event.target_regime:
            kwargs['target_regime'] = on_event.target_regime.name
        return E('OnEvent', *elements, **kwargs)
        assert False<|MERGE_RESOLUTION|>--- conflicted
+++ resolved
@@ -70,13 +70,7 @@
         if parameter.dimension is not None:
             kwargs['dimension'] = parameter.dimension.name
         return E('Parameter',
-                 name=parameter.name,
-<<<<<<< HEAD
-                 **kwargs)
-=======
-                 dimension=(parameter.dimension.name
-                            if parameter.dimension else 'dimensionless'))
->>>>>>> 230fc8b7
+                 name=parameter.name, **kwargs)
 
     def visit_analogreceiveport(self, port, **kwargs):
         return E('AnalogReceivePort', name=port.name,
