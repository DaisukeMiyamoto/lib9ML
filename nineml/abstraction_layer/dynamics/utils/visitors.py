--- conflicted
+++ resolved
@@ -24,12 +24,9 @@
         self.action_dynamicsblock(dynamicsblock, **kwargs)
         nodes = chain(dynamicsblock.state_variables,
                       dynamicsblock.regimes, dynamicsblock.aliases,
-<<<<<<< HEAD
                       dynamicsblock.constants,
-                      dynamicsblock.randomvariables)
-=======
+                      dynamicsblock.randomvariables,
                       dynamicsblock.piecewises)
->>>>>>> ef10aedd
         for p in nodes:
             p.accept_visitor(self, **kwargs)
 
